--- conflicted
+++ resolved
@@ -2,15 +2,7 @@
   "name": "roo-cline",
   "displayName": "Roo Cline",
   "description": "Autonomous coding agent right in your IDE, capable of creating/editing files, running commands, using the browser, and more with your permission every step of the way.",
-<<<<<<< HEAD
   "version": "2.0.4",
-=======
-  "version": "2.1.0", 
-  "files": [
-    "bin/roo-cline-2.0.3.vsix", 
-    "assets/icons/icon_Roo.png"
-  ],
->>>>>>> 1abe4e93
   "icon": "assets/icons/icon_Roo.png",
   "galleryBanner": {
     "color": "#617A91",
