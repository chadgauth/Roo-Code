--- conflicted
+++ resolved
@@ -328,11 +328,8 @@
 			rateLimitSeconds: 0,
 			mode: defaultModeSlug,
 			customModes: [],
-<<<<<<< HEAD
 			keepBrowserOpen: false,
-=======
 			experiments: experimentDefault,
->>>>>>> 4040e934
 		}
 
 		const message: ExtensionMessage = {
