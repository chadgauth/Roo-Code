--- conflicted
+++ resolved
@@ -357,30 +357,6 @@
 			apiConfiguration: {
 				apiProvider: "openrouter",
 			},
-<<<<<<< HEAD
-=======
-			customInstructions: undefined,
-			alwaysAllowReadOnly: false,
-			alwaysAllowWrite: false,
-			alwaysAllowExecute: false,
-			alwaysAllowBrowser: false,
-			alwaysAllowMcp: false,
-			uriScheme: "vscode",
-			soundEnabled: false,
-			diffEnabled: false,
-			enableCheckpoints: false,
-			writeDelayMs: 1000,
-			browserViewportSize: "900x600",
-			fuzzyMatchThreshold: 1.0,
-			mcpEnabled: true,
-			enableMcpServerCreation: false,
-			requestDelaySeconds: 5,
-			rateLimitSeconds: 0,
-			mode: defaultModeSlug,
-			customModes: [],
-			experiments: experimentDefault,
-			maxOpenTabsContext: 20,
->>>>>>> 8fae1ca9
 		}
 
 		const message: ExtensionMessage = {
