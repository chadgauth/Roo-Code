// type that represents json data that is sent from extension to webview, called ExtensionMessage and has 'type' enum which can be 'plusButtonClicked' or 'settingsButtonClicked' or 'hello'

import { ApiConfiguration, ApiProvider, ModelInfo } from "./api"
import { HistoryItem } from "./HistoryItem"
import { McpServer } from "./mcp"
import { GitCommit } from "../utils/git"
import { Mode, CustomPrompts } from "./modes"

// webview will hold state
export interface ExtensionMessage {
	type:
		| "action"
		| "state"
		| "selectedImages"
		| "ollamaModels"
		| "lmStudioModels"
		| "theme"
		| "workspaceUpdated"
		| "invoke"
		| "partialMessage"
		| "glamaModels"
		| "openRouterModels"
		| "openAiModels"
		| "mcpServers"
		| "enhancedPrompt"
		| "commitSearchResults"
		| "listApiConfig"
		| "updatePrompt"
		| "systemPrompt"
	text?: string
	action?:
		| "chatButtonClicked"
		| "mcpButtonClicked"
		| "settingsButtonClicked"
		| "historyButtonClicked"
		| "promptsButtonClicked"
		| "didBecomeVisible"
	invoke?: "sendMessage" | "primaryButtonClick" | "secondaryButtonClick"
	state?: ExtensionState
	images?: string[]
	ollamaModels?: string[]
	lmStudioModels?: string[]
	filePaths?: string[]
	partialMessage?: ClineMessage
	glamaModels?: Record<string, ModelInfo>
	openRouterModels?: Record<string, ModelInfo>
	openAiModels?: string[]
	mcpServers?: McpServer[]
	commits?: GitCommit[]
	listApiConfig?: ApiConfigMeta[]
	mode?: Mode
}

export interface ApiConfigMeta {
	id: string
	name: string
	apiProvider?: ApiProvider
}

export interface ExtensionState {
	version: string
	clineMessages: ClineMessage[]
	taskHistory: HistoryItem[]
	shouldShowAnnouncement: boolean
	apiConfiguration?: ApiConfiguration
	currentApiConfigName?: string
	listApiConfigMeta?: ApiConfigMeta[]
	customInstructions?: string
	customPrompts?: CustomPrompts
	alwaysAllowReadOnly?: boolean
	alwaysAllowWrite?: boolean
	alwaysAllowExecute?: boolean
	alwaysAllowBrowser?: boolean
	alwaysAllowMcp?: boolean
	alwaysApproveResubmit?: boolean
	requestDelaySeconds: number
	uriScheme?: string
	allowedCommands?: string[]
	soundEnabled?: boolean
	soundVolume?: number
	diffEnabled?: boolean
	browserViewportSize?: string
	screenshotQuality?: number
	fuzzyMatchThreshold?: number
	preferredLanguage: string
	writeDelayMs: number
	terminalOutputLineLimit?: number
	mcpEnabled: boolean
<<<<<<< HEAD
	experimentalDiffStrategy?: boolean
=======
	mode: Mode
	modeApiConfigs?: Record<Mode, string>
	enhancementApiConfigId?: string
>>>>>>> ef8d02df
}

export interface ClineMessage {
	ts: number
	type: "ask" | "say"
	ask?: ClineAsk
	say?: ClineSay
	text?: string
	images?: string[]
	partial?: boolean
}

export type ClineAsk =
	| "followup"
	| "command"
	| "command_output"
	| "completion_result"
	| "tool"
	| "api_req_failed"
	| "resume_task"
	| "resume_completed_task"
	| "mistake_limit_reached"
	| "browser_action_launch"
	| "use_mcp_server"

export type ClineSay =
	| "task"
	| "error"
	| "api_req_started"
	| "api_req_finished"
	| "text"
	| "completion_result"
	| "user_feedback"
	| "user_feedback_diff"
	| "api_req_retried"
	| "api_req_retry_delayed"
	| "command_output"
	| "tool"
	| "shell_integration_warning"
	| "browser_action"
	| "browser_action_result"
	| "command"
	| "mcp_server_request_started"
	| "mcp_server_response"

export interface ClineSayTool {
	tool:
		| "editedExistingFile"
		| "appliedDiff"
		| "newFileCreated"
		| "readFile"
		| "listFilesTopLevel"
		| "listFilesRecursive"
		| "listCodeDefinitionNames"
		| "searchFiles"
	path?: string
	diff?: string
	content?: string
	regex?: string
	filePattern?: string
}

// must keep in sync with system prompt
export const browserActions = ["launch", "click", "type", "scroll_down", "scroll_up", "close"] as const
export type BrowserAction = (typeof browserActions)[number]

export interface ClineSayBrowserAction {
	action: BrowserAction
	coordinate?: string
	text?: string
}

export type BrowserActionResult = {
	screenshot?: string
	logs?: string
	currentUrl?: string
	currentMousePosition?: string
}

export interface ClineAskUseMcpServer {
	serverName: string
	type: "use_mcp_tool" | "access_mcp_resource"
	toolName?: string
	arguments?: string
	uri?: string
}

export interface ClineApiReqInfo {
	request?: string
	tokensIn?: number
	tokensOut?: number
	cacheWrites?: number
	cacheReads?: number
	cost?: number
	cancelReason?: ClineApiReqCancelReason
	streamingFailedMessage?: string
}

export type ClineApiReqCancelReason = "streaming_failed" | "user_cancelled"<|MERGE_RESOLUTION|>--- conflicted
+++ resolved
@@ -86,13 +86,10 @@
 	writeDelayMs: number
 	terminalOutputLineLimit?: number
 	mcpEnabled: boolean
-<<<<<<< HEAD
-	experimentalDiffStrategy?: boolean
-=======
 	mode: Mode
 	modeApiConfigs?: Record<Mode, string>
 	enhancementApiConfigId?: string
->>>>>>> ef8d02df
+  experimentalDiffStrategy?: boolean
 }
 
 export interface ClineMessage {
