import React, { createContext, useCallback, useContext, useEffect, useState } from "react"
import { useEvent } from "react-use"
import {
	ApiConfigMeta,
	ExtensionMessage,
	ExtensionState,
	defaultExtensionState,
} from "../../../src/shared/ExtensionMessage"
import { ApiConfiguration, ModelInfo } from "../../../src/shared/api"
import { vscode } from "../utils/vscode"
import { convertTextMateToHljs } from "../utils/textMateToHljs"
import { findLastIndex } from "../../../src/shared/array"
import { McpServer } from "../../../src/shared/mcp"
import { checkExistKey } from "../../../src/shared/checkExistApiConfig"
import { Mode, CustomModePrompts, ModeConfig } from "../../../src/shared/modes"
import { CustomSupportPrompts } from "../../../src/shared/support-prompt"
import { ExperimentId } from "../../../src/shared/experiments"

export interface ExtensionStateContextType extends ExtensionState {
	didHydrateState: boolean
	showWelcome: boolean
	theme: any
	mcpServers: McpServer[]
	currentCheckpoint?: string
	filePaths: string[]
	openedTabs: Array<{ label: string; isActive: boolean; path?: string }>
	setApiConfiguration: (config: ApiConfiguration) => void
	setCustomInstructions: (value?: string) => void
	setAlwaysAllowReadOnly: (value: boolean) => void
	setAlwaysAllowWrite: (value: boolean) => void
	setAlwaysAllowExecute: (value: boolean) => void
	setAlwaysAllowBrowser: (value: boolean) => void
	setAlwaysAllowMcp: (value: boolean) => void
	setAlwaysAllowModeSwitch: (value: boolean) => void
	setShowAnnouncement: (value: boolean) => void
	setAllowedCommands: (value: string[]) => void
	setSoundEnabled: (value: boolean) => void
	setSoundVolume: (value: number) => void
	setDiffEnabled: (value: boolean) => void
	setEnableCheckpoints: (value: boolean) => void
	setBrowserViewportSize: (value: string) => void
	setFuzzyMatchThreshold: (value: number) => void
	preferredLanguage: string
	setPreferredLanguage: (value: string) => void
	setWriteDelayMs: (value: number) => void
	screenshotQuality?: number
	setScreenshotQuality: (value: number) => void
	terminalOutputLineLimit?: number
	setTerminalOutputLineLimit: (value: number) => void
	mcpEnabled: boolean
	setMcpEnabled: (value: boolean) => void
	enableMcpServerCreation: boolean
	setEnableMcpServerCreation: (value: boolean) => void
	alwaysApproveResubmit?: boolean
	setAlwaysApproveResubmit: (value: boolean) => void
	requestDelaySeconds: number
	setRequestDelaySeconds: (value: number) => void
	rateLimitSeconds: number
	setRateLimitSeconds: (value: number) => void
	setCurrentApiConfigName: (value: string) => void
	setListApiConfigMeta: (value: ApiConfigMeta[]) => void
	mode: Mode
	setMode: (value: Mode) => void
	setCustomModePrompts: (value: CustomModePrompts) => void
	setCustomSupportPrompts: (value: CustomSupportPrompts) => void
	glamaModels?: Record<string, ModelInfo>
	requestyModels?: Record<string, ModelInfo>
	openRouterModels?: Record<string, ModelInfo>
	unboundModels?: Record<string, ModelInfo>
	openAiModels?: string[]
	enhancementApiConfigId?: string
	setEnhancementApiConfigId: (value: string) => void
	setExperimentEnabled: (id: ExperimentId, enabled: boolean) => void
	setAutoApprovalEnabled: (value: boolean) => void
	customModes: ModeConfig[]
	setCustomModes: (value: ModeConfig[]) => void
	setMaxOpenTabsContext: (value: number) => void
}

export const ExtensionStateContext = createContext<ExtensionStateContextType | undefined>(undefined)

export const ExtensionStateContextProvider: React.FC<{ children: React.ReactNode }> = ({ children }) => {
<<<<<<< HEAD
	const [state, setState] = useState<ExtensionState>(defaultExtensionState)
=======
	const [state, setState] = useState<ExtensionState>({
		version: "",
		clineMessages: [],
		taskHistory: [],
		shouldShowAnnouncement: false,
		allowedCommands: [],
		soundEnabled: false,
		soundVolume: 0.5,
		diffEnabled: false,
		enableCheckpoints: true,
		fuzzyMatchThreshold: 1.0,
		preferredLanguage: "English",
		writeDelayMs: 1000,
		browserViewportSize: "900x600",
		screenshotQuality: 75,
		terminalOutputLineLimit: 500,
		mcpEnabled: true,
		enableMcpServerCreation: true,
		alwaysApproveResubmit: false,
		requestDelaySeconds: 5,
		rateLimitSeconds: 0, // Minimum time between successive requests (0 = disabled)
		currentApiConfigName: "default",
		listApiConfigMeta: [],
		mode: defaultModeSlug,
		customModePrompts: defaultPrompts,
		customSupportPrompts: {},
		experiments: experimentDefault,
		enhancementApiConfigId: "",
		autoApprovalEnabled: false,
		customModes: [],
		maxOpenTabsContext: 20,
		cwd: "",
	})
>>>>>>> 8fae1ca9

	const [didHydrateState, setDidHydrateState] = useState(false)
	const [showWelcome, setShowWelcome] = useState(false)
	const [theme, setTheme] = useState<any>(undefined)
	const [filePaths, setFilePaths] = useState<string[]>([])
	const [openedTabs, setOpenedTabs] = useState<Array<{ label: string; isActive: boolean; path?: string }>>([])

	const [mcpServers, setMcpServers] = useState<McpServer[]>([])
	const [currentCheckpoint, setCurrentCheckpoint] = useState<string>()

	const setListApiConfigMeta = useCallback(
		(value: ApiConfigMeta[]) => setState((prevState) => ({ ...prevState, listApiConfigMeta: value })),
		[],
	)
	const handleMessage = useCallback(
		(event: MessageEvent) => {
			const message: ExtensionMessage = event.data
			switch (message.type) {
				case "state": {
					const newState = message.state!
					setState((prevState) => ({
						...prevState,
						...newState,
					}))
					const config = newState.apiConfiguration
					const hasKey = checkExistKey(config)
					setShowWelcome(!hasKey)
					setDidHydrateState(true)
					break
				}
				case "theme": {
					if (message.text) {
						setTheme(convertTextMateToHljs(JSON.parse(message.text)))
					}
					break
				}
				case "workspaceUpdated": {
					const paths = message.filePaths ?? []
					const tabs = message.openedTabs ?? []

					setFilePaths(paths)
					setOpenedTabs(tabs)
					break
				}
				case "partialMessage": {
					const partialMessage = message.partialMessage!
					setState((prevState) => {
						// worth noting it will never be possible for a more up-to-date message to be sent here or in normal messages post since the presentAssistantContent function uses lock
						const lastIndex = findLastIndex(prevState.clineMessages, (msg) => msg.ts === partialMessage.ts)
						if (lastIndex !== -1) {
							const newClineMessages = [...prevState.clineMessages]
							newClineMessages[lastIndex] = partialMessage
							return { ...prevState, clineMessages: newClineMessages }
						}
						return prevState
					})
					break
				}
				case "mcpServers": {
					setMcpServers(message.mcpServers ?? [])
					break
				}
				case "currentCheckpointUpdated": {
					setCurrentCheckpoint(message.text)
					break
				}
				case "listApiConfig": {
					setListApiConfigMeta(message.listApiConfig ?? [])
					break
				}
			}
		},
		[setListApiConfigMeta],
	)

	useEvent("message", handleMessage)

	useEffect(() => {
		vscode.postMessage({ type: "webviewDidLaunch" })
	}, [])

	const contextValue: ExtensionStateContextType = {
		...state,
		didHydrateState,
		showWelcome,
		theme,
		mcpServers,
		currentCheckpoint,
		filePaths,
		openedTabs,
		soundVolume: state.soundVolume,
		fuzzyMatchThreshold: state.fuzzyMatchThreshold,
		writeDelayMs: state.writeDelayMs,
		screenshotQuality: state.screenshotQuality,
		setExperimentEnabled: (id, enabled) =>
			setState((prevState) => ({ ...prevState, experiments: { ...prevState.experiments, [id]: enabled } })),
		setApiConfiguration: (value) =>
			setState((prevState) => ({
				...prevState,
				apiConfiguration: {
					...prevState.apiConfiguration,
					...value,
				},
			})),
		setCustomInstructions: (value) => setState((prevState) => ({ ...prevState, customInstructions: value })),
		setAlwaysAllowReadOnly: (value) => setState((prevState) => ({ ...prevState, alwaysAllowReadOnly: value })),
		setAlwaysAllowWrite: (value) => setState((prevState) => ({ ...prevState, alwaysAllowWrite: value })),
		setAlwaysAllowExecute: (value) => setState((prevState) => ({ ...prevState, alwaysAllowExecute: value })),
		setAlwaysAllowBrowser: (value) => setState((prevState) => ({ ...prevState, alwaysAllowBrowser: value })),
		setAlwaysAllowMcp: (value) => setState((prevState) => ({ ...prevState, alwaysAllowMcp: value })),
		setAlwaysAllowModeSwitch: (value) => setState((prevState) => ({ ...prevState, alwaysAllowModeSwitch: value })),
		setShowAnnouncement: (value) => setState((prevState) => ({ ...prevState, shouldShowAnnouncement: value })),
		setAllowedCommands: (value) => setState((prevState) => ({ ...prevState, allowedCommands: value })),
		setSoundEnabled: (value) => setState((prevState) => ({ ...prevState, soundEnabled: value })),
		setSoundVolume: (value) => setState((prevState) => ({ ...prevState, soundVolume: value })),
		setDiffEnabled: (value) => setState((prevState) => ({ ...prevState, diffEnabled: value })),
		setEnableCheckpoints: (value) => setState((prevState) => ({ ...prevState, enableCheckpoints: value })),
		setBrowserViewportSize: (value: string) =>
			setState((prevState) => ({ ...prevState, browserViewportSize: value })),
		setFuzzyMatchThreshold: (value) => setState((prevState) => ({ ...prevState, fuzzyMatchThreshold: value })),
		setPreferredLanguage: (value) => setState((prevState) => ({ ...prevState, preferredLanguage: value })),
		setWriteDelayMs: (value) => setState((prevState) => ({ ...prevState, writeDelayMs: value })),
		setScreenshotQuality: (value) => setState((prevState) => ({ ...prevState, screenshotQuality: value })),
		setTerminalOutputLineLimit: (value) =>
			setState((prevState) => ({ ...prevState, terminalOutputLineLimit: value })),
		setMcpEnabled: (value) => setState((prevState) => ({ ...prevState, mcpEnabled: value })),
		setEnableMcpServerCreation: (value) =>
			setState((prevState) => ({ ...prevState, enableMcpServerCreation: value })),
		setAlwaysApproveResubmit: (value) => setState((prevState) => ({ ...prevState, alwaysApproveResubmit: value })),
		setRequestDelaySeconds: (value) => setState((prevState) => ({ ...prevState, requestDelaySeconds: value })),
		setRateLimitSeconds: (value) => setState((prevState) => ({ ...prevState, rateLimitSeconds: value })),
		setCurrentApiConfigName: (value) => setState((prevState) => ({ ...prevState, currentApiConfigName: value })),
		setListApiConfigMeta,
		setMode: (value: Mode) => setState((prevState) => ({ ...prevState, mode: value })),
		setCustomModePrompts: (value) => setState((prevState) => ({ ...prevState, customModePrompts: value })),
		setCustomSupportPrompts: (value) => setState((prevState) => ({ ...prevState, customSupportPrompts: value })),
		setEnhancementApiConfigId: (value) =>
			setState((prevState) => ({ ...prevState, enhancementApiConfigId: value })),
		setAutoApprovalEnabled: (value) => setState((prevState) => ({ ...prevState, autoApprovalEnabled: value })),
		setCustomModes: (value) => setState((prevState) => ({ ...prevState, customModes: value })),
		setMaxOpenTabsContext: (value) => setState((prevState) => ({ ...prevState, maxOpenTabsContext: value })),
	}

	return <ExtensionStateContext.Provider value={contextValue}>{children}</ExtensionStateContext.Provider>
}

export const useExtensionState = () => {
	const context = useContext(ExtensionStateContext)
	if (context === undefined) {
		throw new Error("useExtensionState must be used within an ExtensionStateContextProvider")
	}
	return context
}<|MERGE_RESOLUTION|>--- conflicted
+++ resolved
@@ -80,43 +80,7 @@
 export const ExtensionStateContext = createContext<ExtensionStateContextType | undefined>(undefined)
 
 export const ExtensionStateContextProvider: React.FC<{ children: React.ReactNode }> = ({ children }) => {
-<<<<<<< HEAD
 	const [state, setState] = useState<ExtensionState>(defaultExtensionState)
-=======
-	const [state, setState] = useState<ExtensionState>({
-		version: "",
-		clineMessages: [],
-		taskHistory: [],
-		shouldShowAnnouncement: false,
-		allowedCommands: [],
-		soundEnabled: false,
-		soundVolume: 0.5,
-		diffEnabled: false,
-		enableCheckpoints: true,
-		fuzzyMatchThreshold: 1.0,
-		preferredLanguage: "English",
-		writeDelayMs: 1000,
-		browserViewportSize: "900x600",
-		screenshotQuality: 75,
-		terminalOutputLineLimit: 500,
-		mcpEnabled: true,
-		enableMcpServerCreation: true,
-		alwaysApproveResubmit: false,
-		requestDelaySeconds: 5,
-		rateLimitSeconds: 0, // Minimum time between successive requests (0 = disabled)
-		currentApiConfigName: "default",
-		listApiConfigMeta: [],
-		mode: defaultModeSlug,
-		customModePrompts: defaultPrompts,
-		customSupportPrompts: {},
-		experiments: experimentDefault,
-		enhancementApiConfigId: "",
-		autoApprovalEnabled: false,
-		customModes: [],
-		maxOpenTabsContext: 20,
-		cwd: "",
-	})
->>>>>>> 8fae1ca9
 
 	const [didHydrateState, setDidHydrateState] = useState(false)
 	const [showWelcome, setShowWelcome] = useState(false)
